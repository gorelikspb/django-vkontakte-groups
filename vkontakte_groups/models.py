--- conflicted
+++ resolved
@@ -44,7 +44,6 @@
 
         return self.get(method='search', **kwargs)
 
-<<<<<<< HEAD
     def fetch(self, *args, **kwargs):
         '''
         Add additional fields to parent fetch request
@@ -57,8 +56,7 @@
     class Meta:
         verbose_name = _('Vkontakte group')
         verbose_name_plural = _('Vkontakte groups')
-=======
->>>>>>> 898697c9
+
 
 @python_2_unicode_compatible
 class Group(PhotableModelMixin, VideobleModelMixin, UserableModelMixin, VkontaktePKModel):
